"""ISY Websocket Event Stream."""
import asyncio
import logging
import xml
from xml.dom import minidom

import aiohttp

from ..connection import get_new_client_session, get_sslcontext
from ..constants import (
    ACTION_KEY,
    ACTION_KEY_CHANGED,
    ATTR_ACTION,
    ATTR_CONTROL,
    ATTR_ID,
    ATTR_STREAM_ID,
    ATTR_VAR,
    ES_CONNECTED,
    ES_DISCONNECTED,
    ES_INITIALIZING,
    ES_LOST_STREAM_CONNECTION,
    ES_NOT_STARTED,
    ES_RECONNECTING,
    ES_STOP_UPDATES,
    PROP_STATUS,
    TAG_EVENT_INFO,
    TAG_NODE,
)
from ..helpers import attr_from_xml, now, value_from_xml
from ..logging import LOG_VERBOSE, enable_logging

_LOGGER = logging.getLogger(__name__)  # Allows targeting pyisy.events in handlers.

WS_HEADERS = {
    "Sec-WebSocket-Protocol": "ISYSUB",
    "Sec-WebSocket-Version": "13",
    "Origin": "com.universal-devices.websockets.isy",
}
WS_HEARTBEAT = 30
WS_TIMEOUT = 10.0
WS_MAX_RETRIES = 4
WS_RETRY_BACKOFF = [0.01, 1, 10, 30, 60]  # Seconds


class WebSocketClient:
    """Class for handling web socket communications with the ISY."""

    def __init__(
        self,
        isy,
        address,
        port,
        username,
        password,
        use_https=False,
        tls_ver=1.1,
        webroot="",
        websession=None,
    ):
        """Initialize a new Web Socket Client class."""
<<<<<<< HEAD
        if not len(_LOGGER.handlers):
            enable_logging(add_null_handler=True)
=======
        if not len(_LOGGER.handlers) > 0:
            logging.basicConfig(
                format=LOG_FORMAT, datefmt=LOG_DATE_FORMAT, level=LOG_LEVEL
            )
            _LOGGER.addHandler(logging.NullHandler())
>>>>>>> 7b942df0

        self.isy = isy
        self._address = address
        self._port = port
        self._username = username
        self._password = password
        self._auth = aiohttp.BasicAuth(self._username, self._password)
        self._webroot = webroot.rstrip("/")
        self._tls_ver = tls_ver
        self.use_https = use_https
        self._status = ES_NOT_STARTED
        self._lasthb = None
        self._hbwait = WS_HEARTBEAT
        self._sid = None
        self._program_key = None
        self.websocket_task = None
        self.guardian_task = None

        if websession is None:
            websession = get_new_client_session(use_https, tls_ver)

        self.req_session = websession
        self.sslcontext = get_sslcontext(use_https, tls_ver)
        self._loop = asyncio.get_running_loop()

        self._url = "wss://" if self.use_https else "ws://"
        self._url += f"{self._address}:{self._port}{self._webroot}/rest/subscribe"

    def start(self, retries=0):
        """Start the websocket connection."""
        if self.status != ES_CONNECTED:
            _LOGGER.debug("Starting websocket connection.")
            self.status = ES_INITIALIZING
            self.websocket_task = self._loop.create_task(self.websocket(retries))
            self.guardian_task = self._loop.create_task(self._websocket_guardian())

    def stop(self):
        """Close websocket connection."""
        self.status = ES_STOP_UPDATES
        if self.websocket_task is not None:
            _LOGGER.debug("Stopping websocket connection.")
            self.websocket_task.cancel()
        if self.guardian_task is not None:
            self.guardian_task.cancel()
            self._lasthb = None

    async def reconnect(self, delay=None, retries=0):
        """Reconnect to a disconnected websocket."""
        self.stop()
        self.status = ES_RECONNECTING
        if delay is None:
            delay = WS_RETRY_BACKOFF[retries]
        _LOGGER.info("PyISY attempting stream reconnect in %ss.", delay)
        await asyncio.sleep(delay)
        retries = (retries + 1) if retries < WS_MAX_RETRIES else WS_MAX_RETRIES
        self.start(retries)

    @property
    def status(self):
        """Return if the websocket is running or not."""
        return self._status

    @status.setter
    def status(self, value):
        """Set the current node state and notify listeners."""
        if self._status != value:
            self._status = value
            self.isy.connection_events.notify(self._status)
        return self._status

    @property
    def last_heartbeat(self):
        """Return the last received heartbeat time from the ISY."""
        return self._lasthb

    @property
    def heartbeat_time(self):
        """Return the time since the last ISY Heartbeat."""
        if self._lasthb is not None:
            return (now() - self._lasthb).seconds
        return 0.0

    async def _websocket_guardian(self):
        """Watch and reset websocket connection if no messages received."""
        while self.status != ES_STOP_UPDATES:
            await asyncio.sleep(self._hbwait)
            if (
                self.websocket_task.cancelled()
                or self.websocket_task.done()
                or self.heartbeat_time > self._hbwait
            ):
                _LOGGER.debug("Websocket missed a heartbeat, resetting connection.")
                self.status = ES_LOST_STREAM_CONNECTION
                self._loop.create_task(self.reconnect())
                return

    async def _route_message(self, msg):
        """Route a received message from the event stream."""
        # check xml formatting
        try:
            xmldoc = minidom.parseString(msg)
        except xml.parsers.expat.ExpatError:
            _LOGGER.warning("ISY Received Malformed XML:\n%s", msg)
            return
        _LOGGER.log(LOG_VERBOSE, "ISY Update Received:\n%s", msg)

        # A wild stream id appears!
        if f"{ATTR_STREAM_ID}=" in msg and self._sid is None:
            self.update_received(xmldoc)

        # direct the event message
        cntrl = value_from_xml(xmldoc, ATTR_CONTROL)
        if not cntrl:
            return
        if cntrl == "_0":  # ISY HEARTBEAT
            self._lasthb = now()
            self._hbwait = int(value_from_xml(xmldoc, ATTR_ACTION))
            _LOGGER.debug("ISY HEARTBEAT: %s", self._lasthb.isoformat())
            self.isy.connection_events.notify(self._status)
        elif cntrl == PROP_STATUS:  # NODE UPDATE
            self.isy.nodes.update_received(xmldoc)
        elif cntrl[0] != "_":  # NODE CONTROL EVENT
            self.isy.nodes.control_message_received(xmldoc)
        elif cntrl == "_1":  # Trigger Update
            if f"<{ATTR_VAR}" in msg:  # VARIABLE (action=6 or 7)
                self.isy.variables.update_received(xmldoc)
            elif f"<{ATTR_ID}>" in msg:  # PROGRAM (action=0)
                self.isy.programs.update_received(xmldoc)
            elif f"<{TAG_NODE}>" in msg and "[" in msg:  # Node Server Update
                pass  # This is most likely a duplicate node update.
            elif f"<{ATTR_ACTION}>" in msg:
                action = value_from_xml(xmldoc, ATTR_ACTION)
                if action == ACTION_KEY:
                    self._program_key = value_from_xml(xmldoc, TAG_EVENT_INFO)
                    return
                if action == ACTION_KEY_CHANGED:
                    self._program_key = value_from_xml(xmldoc, TAG_NODE)
                # Need to reload programs
                await self.isy.programs.update()
        elif cntrl == "_3":  # Node Changed/Updated
            self.isy.nodes.node_changed_received(xmldoc)

    def update_received(self, xmldoc):
        """Set the socket ID."""
        self._sid = attr_from_xml(xmldoc, "Event", ATTR_STREAM_ID)
        _LOGGER.debug("ISY Updated Events Stream ID: %s", self._sid)

    async def websocket(self, retries=0):
        """Start websocket connection."""
        try:
            async with self.req_session.ws_connect(
                self._url,
                auth=self._auth,
                heartbeat=WS_HEARTBEAT,
                headers=WS_HEADERS,
                timeout=WS_TIMEOUT,
                receive_timeout=self._hbwait,
                ssl=self.sslcontext,
            ) as ws:
                self.status = ES_CONNECTED
                retries = 0
                _LOGGER.debug("Successfully connected to websocket.")

                async for msg in ws:
                    if msg.type == aiohttp.WSMsgType.TEXT:
                        await self._route_message(msg.data)
                    elif msg.type == aiohttp.WSMsgType.BINARY:
                        _LOGGER.warning("Unexpected binary message received.")
                    elif msg.type == aiohttp.WSMsgType.ERROR:
                        _LOGGER.error("Error during receive %s", ws.exception())
                        break

        except asyncio.CancelledError:
            self.status = ES_DISCONNECTED
            return
        except asyncio.TimeoutError:
            _LOGGER.debug("Websocket Timeout.")
        except aiohttp.ClientConnectorError as err:
            _LOGGER.error("Websocket Client Connector Error %s", err, exc_info=True)
        except (
            aiohttp.ClientOSError,
            aiohttp.client_exceptions.ServerDisconnectedError,
        ):
            _LOGGER.debug("Websocket Server Not Ready.")
        # pylint: disable=broad-except
        except Exception as err:
            _LOGGER.error("Unexpected websocket error %s", err, exc_info=True)
        else:
            if isinstance(ws.exception(), asyncio.TimeoutError):
                _LOGGER.debug("Websocket Timeout.")
            elif isinstance(ws.exception(), aiohttp.streams.EofStream):
                _LOGGER.warning(
                    "Websocket disconnected unexpectedly. Check network connection."
                )
            else:
                _LOGGER.warning(
                    "Websocket disconnected unexpectedly with code: %s", ws.close_code
                )
        if self.status != ES_STOP_UPDATES:
            self.status = ES_LOST_STREAM_CONNECTION
            self._loop.create_task(self.reconnect(retries=retries))<|MERGE_RESOLUTION|>--- conflicted
+++ resolved
@@ -58,16 +58,8 @@
         websession=None,
     ):
         """Initialize a new Web Socket Client class."""
-<<<<<<< HEAD
-        if not len(_LOGGER.handlers):
+        if len(_LOGGER.handlers) == 0:
             enable_logging(add_null_handler=True)
-=======
-        if not len(_LOGGER.handlers) > 0:
-            logging.basicConfig(
-                format=LOG_FORMAT, datefmt=LOG_DATE_FORMAT, level=LOG_LEVEL
-            )
-            _LOGGER.addHandler(logging.NullHandler())
->>>>>>> 7b942df0
 
         self.isy = isy
         self._address = address
