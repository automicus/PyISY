--- conflicted
+++ resolved
@@ -62,11 +62,8 @@
     parse_xml_properties,
     value_from_xml,
 )
-<<<<<<< HEAD
+from ..logging import _LOGGER
 from ..node_servers import NodeServers
-=======
-from ..logging import _LOGGER
->>>>>>> 2cb1342c
 from .group import Group
 from .node import Node
 
