--- conflicted
+++ resolved
@@ -2,12 +2,8 @@
 from __future__ import annotations
 
 from asyncio import sleep
-<<<<<<< HEAD
+import re
 from typing import TYPE_CHECKING, cast
-=======
-from dataclasses import dataclass
-import re
->>>>>>> 5c34a2ca
 from xml.dom import minidom
 
 from ..constants import (
@@ -77,15 +73,13 @@
 from .group import Group
 from .node import Node
 
-<<<<<<< HEAD
 if TYPE_CHECKING:
     from .isy import ISY  # pylint: disable=import-self
-=======
+
 MEMORY_REGEX = (
     r".*dbAddr=(?P<dbAddr>[A-F0-9x]*) \[(?P<value>[A-F0-9]{2})\] "
     r"cmd1=(?P<cmd1>[A-F0-9x]{4}) cmd2=(?P<cmd2>[A-F0-9x]{4})"
 )
->>>>>>> 5c34a2ca
 
 
 class Nodes:
