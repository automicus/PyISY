"""Base object for nodes and groups."""
from xml.dom import minidom

from ..constants import (
    _LOGGER,
    ATTR_LAST_CHANGED,
    ATTR_LAST_UPDATE,
    ATTR_STATUS,
    CMD_BEEP,
    CMD_BRIGHTEN,
    CMD_DIM,
    CMD_DISABLE,
    CMD_ENABLE,
    CMD_FADE_DOWN,
    CMD_FADE_STOP,
    CMD_FADE_UP,
    CMD_OFF,
    CMD_OFF_FAST,
    CMD_ON,
    CMD_ON_FAST,
    COMMAND_FRIENDLY_NAME,
    METHOD_COMMAND,
    NODE_FAMILY_ID,
    TAG_ADDRESS,
    TAG_DESCRIPTION,
    TAG_IS_LOAD,
    TAG_LOCATION,
    TAG_NAME,
    TAG_SPOKEN,
<<<<<<< HEAD
=======
    UPDATE_INTERVAL,
    URL_CHANGE,
>>>>>>> f18f3751
    URL_NODES,
    URL_NOTES,
    XML_TRUE,
)
from ..exceptions import XML_ERRORS, XML_PARSE_ERROR, ISYResponseParseError
from ..helpers import EventEmitter, NodeProperty, now, value_from_xml


class NodeBase:
    """Base Object for Nodes and Groups/Scenes."""

    has_children = False

    def __init__(
        self,
        nodes,
        address,
        name,
        status,
        family_id=None,
        aux_properties=None,
        pnode=None,
    ):
        """Initialize a Node Base class."""
        self._aux_properties = aux_properties if aux_properties is not None else {}
        self._family = NODE_FAMILY_ID.get(family_id)
        self._id = address
        self._name = name
        self._nodes = nodes
        self._notes = None
        self._primary_node = pnode
        self._status = status
        self._last_update = now()
        self._last_changed = now()
        self.isy = nodes.isy
        self.status_events = EventEmitter()

    def __str__(self):
        """Return a string representation of the node."""
        return f"{type(self).__name__}({self._id})"

    @property
    def aux_properties(self):
        """Return the aux properties that were in the Node Definition."""
        return self._aux_properties

    @property
    def address(self):
        """Return the Node ID."""
        return self._id

    @property
    def description(self):
        """Return the description of the node from it's notes."""
        if self._notes is None:
            _LOGGER.debug(
                "No notes retrieved for node. Call get_notes() before accessing."
            )
        return self._notes[TAG_DESCRIPTION]

    @property
    def family(self):
        """Return the ISY Family category."""
        return self._family

    @property
    def is_load(self):
        """Return the isLoad property of the node from it's notes."""
        if self._notes is None:
            _LOGGER.debug(
                "No notes retrieved for node. Call get_notes() before accessing."
            )
        return self._notes[TAG_IS_LOAD]

    @property
    def last_changed(self):
        """Return the UTC Time of the last status change for this node."""
        return self._last_changed

    @property
    def last_update(self):
        """Return the UTC Time of the last update for this node."""
        return self._last_update

    @property
    def location(self):
        """Return the location of the node from it's notes."""
        if self._notes is None:
            _LOGGER.debug(
                "No notes retrieved for node. Call get_notes() before accessing."
            )
        return self._notes[TAG_LOCATION]

    @property
    def name(self):
        """Return the name of the Node."""
        return self._name

    @property
    def primary_node(self):
        """Return just the parent/primary node address.

        This is similar to Node.parent_node but does not return the whole Node
        class, and will return itself if it is the primary node/group.

        """
        return self._primary_node

    @property
    def spoken(self):
        """Return the text of the Spoken property inside the group notes."""
        if self._notes is None:
            _LOGGER.debug(
                "No notes retrieved for node. Call get_notes() before accessing."
            )
        return self._notes[TAG_SPOKEN]

    @property
    def status(self):
        """Return the current node state."""
        return self._status

    @status.setter
    def status(self, value):
        """Set the current node state and notify listeners."""
        if self._status != value:
            self._status = value
            self._last_changed = now()
            self.status_events.notify(self.status_feedback)
        return self._status

    @property
    def status_feedback(self):
        """Return information for a status change event."""
        return {
            TAG_ADDRESS: self.address,
            ATTR_STATUS: self._status,
            ATTR_LAST_CHANGED: self._last_changed,
            ATTR_LAST_UPDATE: self._last_update,
        }

    async def get_notes(self):
        """Retrieve and parse the notes for a given node.

        Notes are not retrieved unless explicitly requested by
        a call to this function.
        """
        notes_xml = await self.isy.conn.request(
            self.isy.conn.compile_url([URL_NODES, self._id, URL_NOTES]), ok404=True
        )
        spoken = None
        is_load = None
        description = None
        location = None
        if notes_xml is not None and notes_xml != "":
            try:
                notesdom = minidom.parseString(notes_xml)
            except XML_ERRORS:
                _LOGGER.error("%s: Node Notes %s", XML_PARSE_ERROR, notes_xml)
                raise ISYResponseParseError()

            spoken = value_from_xml(notesdom, TAG_SPOKEN)
            location = value_from_xml(notesdom, TAG_LOCATION)
            description = value_from_xml(notesdom, TAG_DESCRIPTION)
            is_load = value_from_xml(notesdom, TAG_IS_LOAD)
        return {
            TAG_SPOKEN: spoken,
            TAG_IS_LOAD: is_load == XML_TRUE,
            TAG_DESCRIPTION: description,
            TAG_LOCATION: location,
        }

    def update(self, event=None, wait_time=0, xmldoc=None):
        """Update the group with values from the controller."""
        self.update_last_update()

    def update_property(self, prop):
        """Update an aux property for the node when received."""
        if not isinstance(prop, NodeProperty):
            _LOGGER.error("Could not update property value. Invalid type provided.")
            return
        self.update_last_update()

        aux_prop = self.aux_properties.get(prop.control)
        if aux_prop:
            if prop.uom == "" and not aux_prop.uom == "":
                # Guard against overwriting known UOM with blank UOM (ISYv4).
                prop.uom = aux_prop.uom
            if aux_prop == prop:
                return
        self.aux_properties[prop.control] = prop
        self.update_last_changed()
        self.status_events.notify(self.status_feedback)

    def update_last_changed(self, timestamp=None):
        """Set the UTC Time of the last status change for this node."""
        if timestamp is None:
            timestamp = now()
        self._last_changed = timestamp

    def update_last_update(self, timestamp=None):
        """Set the UTC Time of the last update for this node."""
        if timestamp is None:
            timestamp = now()
        self._last_update = timestamp

    async def send_cmd(self, cmd, val=None, uom=None, query=None):
        """Send a command to the device."""
        value = str(val) if val is not None else None
        _uom = str(uom) if uom is not None else None
        req = [URL_NODES, str(self._id), METHOD_COMMAND, cmd]
        if value:
            req.append(value)
        if _uom:
            req.append(_uom)
        req_url = self.isy.conn.compile_url(req, query)
        if not await self.isy.conn.request(req_url):
            _LOGGER.warning(
                "ISY could not send %s command to %s.",
                COMMAND_FRIENDLY_NAME.get(cmd),
                self._id,
            )
            return False
        _LOGGER.debug(
            "ISY command %s sent to %s.", COMMAND_FRIENDLY_NAME.get(cmd), self._id
        )
        return True

    async def beep(self):
        """Identify physical device by sound (if supported)."""
        return await self.send_cmd(CMD_BEEP)

    async def brighten(self):
        """Increase brightness of a device by ~3%."""
        return await self.send_cmd(CMD_BRIGHTEN)

    async def dim(self):
        """Decrease brightness of a device by ~3%."""
        return await self.send_cmd(CMD_DIM)

    async def disable(self):
        """Send command to the node to disable it."""
        if not await self.isy.conn.request(
            self.isy.conn.compile_url([URL_NODES, str(self._id), CMD_DISABLE])
        ):
            _LOGGER.warning("ISY could not %s %s.", CMD_DISABLE, self._id)
            return False
        return True

    async def enable(self):
        """Send command to the node to enable it."""
        if not await self.isy.conn.request(
            self.isy.conn.compile_url([URL_NODES, str(self._id), CMD_ENABLE])
        ):
            _LOGGER.warning("ISY could not %s %s.", CMD_ENABLE, self._id)
            return False
        return True

    async def fade_down(self):
        """Begin fading down (dim) a device."""
        return await self.send_cmd(CMD_FADE_DOWN)

    async def fade_stop(self):
        """Stop fading a device."""
        return await self.send_cmd(CMD_FADE_STOP)

    async def fade_up(self):
        """Begin fading up (dim) a device."""
        return await self.send_cmd(CMD_FADE_UP)

    async def fast_off(self):
        """Start manually brightening a device."""
        return await self.send_cmd(CMD_OFF_FAST)

    async def fast_on(self):
        """Start manually brightening a device."""
        return await self.send_cmd(CMD_ON_FAST)

    async def query(self):
        """Request the ISY query this node."""
        return await self.isy.query(address=self.address)

    async def turn_off(self):
        """Turn off the nodes/group in the ISY."""
        return await self.send_cmd(CMD_OFF)

    async def turn_on(self, val=None):
        """
        Turn the node on.

        |  [optional] val: The value brightness value (0-255) for the node.
        """
        if val is None or type(self).__name__ == "Group":
            cmd = CMD_ON
        elif int(val) > 0:
            cmd = CMD_ON
            val = str(val) if int(val) <= 255 else None
        else:
            cmd = CMD_OFF
            val = None
        return await self.send_cmd(cmd, val)

    async def rename(self, new_name):
        """
        Rename the node or group in the ISY.

        Note: Feature was added in ISY v5.2.0, this will fail on earlier versions.
        """

        # /rest/nodes/<nodeAddress>/change?name=<newName>
        req_url = self.isy.conn.compile_url(
            [URL_NODES, self._id, URL_CHANGE], query={TAG_NAME: new_name},
        )
        if not await self.isy.conn.request(req_url):
            _LOGGER.warning(
                "ISY could not update name for %s.", self._id,
            )
            return False
        _LOGGER.debug("ISY renamed %s to %s.", self._id, new_name)

        self._name = new_name
        return True<|MERGE_RESOLUTION|>--- conflicted
+++ resolved
@@ -27,11 +27,7 @@
     TAG_LOCATION,
     TAG_NAME,
     TAG_SPOKEN,
-<<<<<<< HEAD
-=======
-    UPDATE_INTERVAL,
     URL_CHANGE,
->>>>>>> f18f3751
     URL_NODES,
     URL_NOTES,
     XML_TRUE,
