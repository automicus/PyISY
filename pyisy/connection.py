"""Connection to the ISY."""
import asyncio
import ssl
import sys
from urllib.parse import quote, urlencode

import aiohttp

from .constants import (
    METHOD_GET,
    URL_CLOCK,
    URL_CONFIG,
    URL_DEFINITIONS,
    URL_MEMBERS,
    URL_NETWORK,
    URL_NODES,
    URL_PING,
    URL_PROGRAMS,
    URL_RESOURCES,
    URL_STATUS,
    URL_SUBFOLDERS,
    URL_VARIABLES,
    VAR_INTEGER,
    VAR_STATE,
    XML_FALSE,
    XML_TRUE,
)
from .exceptions import ISYConnectionError, ISYInvalidAuthError
from .logging import _LOGGER, enable_logging

MAX_RETRIES = 5

MAX_HTTPS_CONNECTIONS_ISY = 2
MAX_HTTP_CONNECTIONS_ISY = 5
MAX_HTTPS_CONNECTIONS_IOX = 20
MAX_HTTP_CONNECTIONS_IOX = 50

RETRY_BACKOFF = [0.01, 0.10, 0.25, 1, 2]  # Seconds

HTTP_OK = 200  # Valid request received, will run it
HTTP_UNAUTHORIZED = 401  # User authentication failed
HTTP_NOT_FOUND = 404  # Unrecognized request received and ignored
HTTP_SERVICE_UNAVAILABLE = 503  # Valid request received, system too busy to run it

HTTP_TIMEOUT = 30

HTTP_HEADERS = {
    "Connection": "keep-alive",
    "Keep-Alive": "5000",
    "Accept-Encoding": "gzip, deflate",
}


class Connection:
    """Connection object to manage connection to and interaction with ISY."""

    def __init__(
        self,
        address,
        port,
        username,
        password,
        use_https=False,
        tls_ver=1.1,
        webroot="",
        websession=None,
    ):
        """Initialize the Connection object."""
<<<<<<< HEAD
        if not len(_LOGGER.handlers):
            enable_logging(add_null_handler=True)
=======
        if not len(_LOGGER.handlers) > 0:
            logging.basicConfig(
                format=LOG_FORMAT, datefmt=LOG_DATE_FORMAT, level=LOG_LEVEL
            )
            _LOGGER.addHandler(logging.NullHandler())
            logging.getLogger("urllib3").setLevel(logging.WARNING)
>>>>>>> 7b942df0

        self._address = address
        self._port = port
        self._username = username
        self._password = password
        self._auth = aiohttp.BasicAuth(self._username, self._password)
        self._webroot = webroot.rstrip("/")
        self.req_session = websession
        self._tls_ver = tls_ver
        self.use_https = use_https

        self.semaphore = asyncio.Semaphore(
            MAX_HTTPS_CONNECTIONS_ISY if use_https else MAX_HTTP_CONNECTIONS_ISY
        )

        if websession is None:
            websession = get_new_client_session(use_https, tls_ver)
        self.req_session = websession
        self.sslcontext = get_sslcontext(use_https, tls_ver)

    async def test_connection(self):
        """Test the connection and get the config for the ISY."""
        config = await self.get_config(retries=None)
        if not config:
            _LOGGER.error("Could not connect to the ISY with the parameters provided.")
            raise ISYConnectionError()
        return config

    def increase_available_connections(self):
        """Increase the number of allowed connections for newer hardware."""
        _LOGGER.debug("Increasing available simultaneous connections")
        self.semaphore = asyncio.Semaphore(
            MAX_HTTPS_CONNECTIONS_IOX if self.use_https else MAX_HTTP_CONNECTIONS_IOX
        )

    async def close(self):
        """Cleanup connections and prepare for exit."""
        await self.req_session.close()

    @property
    def connection_info(self):
        """Return the connection info required to connect to the ISY."""
        connection_info = {}
        connection_info["auth"] = self._auth.encode()
        connection_info["addr"] = self._address
        connection_info["port"] = int(self._port)
        connection_info["passwd"] = self._password
        connection_info["webroot"] = self._webroot
        if self.use_https and self._tls_ver:
            connection_info["tls"] = self._tls_ver

        return connection_info

    # COMMON UTILITIES
    def compile_url(self, path, query=None):
        """Compile the URL to fetch from the ISY."""
        url = "https://" if self.use_https else "http://"
        url += f"{self._address}:{self._port}{self._webroot}"
        if path is not None:
            url += "/rest/" + "/".join([quote(item) for item in path])

        if query is not None:
            url += "?" + urlencode(query)

        return url

    async def request(self, url, retries=0, ok404=False, delay=0):
        """Execute request to ISY REST interface."""
        _LOGGER.debug("ISY Request: %s", url)
        if delay:
            await asyncio.sleep(delay)
        try:
            async with self.semaphore, self.req_session.get(
                url,
                auth=self._auth,
                headers=HTTP_HEADERS,
                timeout=HTTP_TIMEOUT,
                ssl=self.sslcontext,
            ) as res:
                endpoint = url.split("rest", 1)[1]
                if res.status == HTTP_OK:
                    _LOGGER.debug("ISY Response Received: %s", endpoint)
                    results = await res.text(encoding="utf-8", errors="ignore")
                    return results
                if res.status == HTTP_NOT_FOUND:
                    if ok404:
                        _LOGGER.debug("ISY Response Received %s", endpoint)
                        res.release()
                        return ""
                    _LOGGER.error(
                        "ISY Reported an Invalid Command Received %s", endpoint
                    )
                    res.release()
                    return None
                if res.status == HTTP_UNAUTHORIZED:
                    _LOGGER.error("Invalid credentials provided for ISY connection.")
                    res.release()
                    raise ISYInvalidAuthError(
                        "Invalid credentials provided for ISY connection."
                    )
                if res.status == HTTP_SERVICE_UNAVAILABLE:
                    _LOGGER.warning("ISY too busy to process request %s", endpoint)
                    res.release()

        except asyncio.TimeoutError:
            _LOGGER.warning("Timeout while trying to connect to the ISY.")
        except (
            aiohttp.ClientOSError,
            aiohttp.ServerDisconnectedError,
        ):
            _LOGGER.debug("ISY not ready or closed connection.")
        except aiohttp.ClientResponseError as err:
            _LOGGER.error(
                "Client Response Error from ISY: %s %s.", err.status, err.message
            )
        except aiohttp.ClientError as err:
            _LOGGER.error(
                "ISY Could not receive response from device because of a network issue: %s",
                type(err),
            )

        if retries is None:
            raise ISYConnectionError()
        if retries < MAX_RETRIES:
            _LOGGER.debug(
                "Retrying ISY Request in %ss, retry %s.",
                RETRY_BACKOFF[retries],
                retries + 1,
            )
            # sleep to allow the ISY to catch up
            await asyncio.sleep(RETRY_BACKOFF[retries])
            # recurse to try again
            retry_result = await self.request(url, retries + 1, ok404=False)
            return retry_result
        # fail for good
        _LOGGER.error(
            "Bad ISY Request: (%s) Failed after %s retries.",
            url,
            retries,
        )
        return None

    async def ping(self):
        """Test connection to the ISY and return True if alive."""
        req_url = self.compile_url([URL_PING])
        result = await self.request(req_url, ok404=True)
        return result is not None

    async def get_description(self):
        """Fetch the services description from the ISY."""
        url = "https://" if self.use_https else "http://"
        url += f"{self._address}:{self._port}{self._webroot}/desc"
        result = await self.request(url)
        return result

    async def get_config(self, retries=0):
        """Fetch the configuration from the ISY."""
        req_url = self.compile_url([URL_CONFIG])
        result = await self.request(req_url, retries=retries)
        return result

    async def get_programs(self, address=None):
        """Fetch the list of programs from the ISY."""
        addr = [URL_PROGRAMS]
        if address is not None:
            addr.append(str(address))
        req_url = self.compile_url(addr, {URL_SUBFOLDERS: XML_TRUE})
        result = await self.request(req_url)
        return result

    async def get_nodes(self):
        """Fetch the list of nodes/groups/scenes from the ISY."""
        req_url = self.compile_url([URL_NODES], {URL_MEMBERS: XML_FALSE})
        result = await self.request(req_url)
        return result

    async def get_status(self):
        """Fetch the status of nodes/groups/scenes from the ISY."""
        req_url = self.compile_url([URL_STATUS])
        result = await self.request(req_url)
        return result

    async def get_variable_defs(self):
        """Fetch the list of variables from the ISY."""
        req_list = [
            [URL_VARIABLES, URL_DEFINITIONS, VAR_INTEGER],
            [URL_VARIABLES, URL_DEFINITIONS, VAR_STATE],
        ]
        req_urls = [self.compile_url(req) for req in req_list]
        results = await asyncio.gather(
            *[self.request(req_url) for req_url in req_urls], return_exceptions=True
        )
        return results

    async def get_variables(self):
        """Fetch the variable details from the ISY to update local copy."""
        req_list = [
            [URL_VARIABLES, METHOD_GET, VAR_INTEGER],
            [URL_VARIABLES, METHOD_GET, VAR_STATE],
        ]
        req_urls = [self.compile_url(req) for req in req_list]
        results = await asyncio.gather(
            *[self.request(req_url) for req_url in req_urls], return_exceptions=True
        )
        results = [r for r in results if r is not None]  # Strip any bad requests.
        result = "".join(results)
        result = result.replace(
            '</vars><?xml version="1.0" encoding="UTF-8"?><vars>', ""
        )
        return result

    async def get_network(self):
        """Fetch the list of network resources from the ISY."""
        req_url = self.compile_url([URL_NETWORK, URL_RESOURCES])
        result = await self.request(req_url)
        return result

    async def get_time(self):
        """Fetch the system time info from the ISY."""
        req_url = self.compile_url([URL_CLOCK])
        result = await self.request(req_url)
        return result


def get_new_client_session(use_https, tls_ver=1.1):
    """Create a new Client Session for Connecting."""
    if use_https:
        if not can_https(tls_ver):
            raise (
                ValueError(
                    "PyISY could not connect to the ISY. "
                    "Check log for SSL/TLS error."
                )
            )

        return aiohttp.ClientSession(cookie_jar=aiohttp.CookieJar(unsafe=True))

    return aiohttp.ClientSession()


def get_sslcontext(use_https, tls_ver=1.1):
    """Create an SSLContext object to use for the connections."""
    if not use_https:
        return None
    if tls_ver == 1.1:
        context = ssl.SSLContext(ssl.PROTOCOL_TLSv1_1)
    elif tls_ver == 1.2:
        context = ssl.SSLContext(ssl.PROTOCOL_TLSv1_2)

    # Allow older ciphers for older ISYs
    context.set_ciphers(
        "DEFAULT:!aNULL:!eNULL:!MD5:!3DES:!DES:!RC4:!IDEA:!SEED:!aDSS:!SRP:!PSK"
    )
    return context


def can_https(tls_ver):
    """
    Verify minimum requirements to use an HTTPS connection.

    Returns boolean indicating whether HTTPS is available.
    """
    output = True

    # check python version
    if sys.version_info < (3, 7):
        _LOGGER.error("PyISY cannot use HTTPS: Invalid Python version. See docs.")
        output = False

    # check that Python was compiled against correct OpenSSL lib
    if "PROTOCOL_TLSv1_1" not in dir(ssl):
        _LOGGER.error(
            "PyISY cannot use HTTPS: Compiled against old OpenSSL library. See docs."
        )
        output = False

    # check the requested TLS version
    if tls_ver not in [1.1, 1.2]:
        _LOGGER.error(
            "PyISY cannot use HTTPS: Only TLS 1.1 and 1.2 are supported by the ISY controller."
        )
        output = False

    return output<|MERGE_RESOLUTION|>--- conflicted
+++ resolved
@@ -66,17 +66,8 @@
         websession=None,
     ):
         """Initialize the Connection object."""
-<<<<<<< HEAD
-        if not len(_LOGGER.handlers):
+        if len(_LOGGER.handlers) == 0:
             enable_logging(add_null_handler=True)
-=======
-        if not len(_LOGGER.handlers) > 0:
-            logging.basicConfig(
-                format=LOG_FORMAT, datefmt=LOG_DATE_FORMAT, level=LOG_LEVEL
-            )
-            _LOGGER.addHandler(logging.NullHandler())
-            logging.getLogger("urllib3").setLevel(logging.WARNING)
->>>>>>> 7b942df0
 
         self._address = address
         self._port = port
