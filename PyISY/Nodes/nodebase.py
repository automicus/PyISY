--- conflicted
+++ resolved
@@ -77,11 +77,7 @@
             cmd = "DON"
         elif int(val) > 0:
             cmd = "DON"
-<<<<<<< HEAD
-            val = str(val) if int(val) < 255 else None
-=======
             val = str(val) if int(val) <= 255 else None
->>>>>>> 145edcd0
         else:
             cmd = "DOF"
             val = None
@@ -110,11 +106,7 @@
         )
 
         # Calculate hint to use if status is updated
-<<<<<<< HEAD
-        hint = None
-=======
         hint = self.status._val
->>>>>>> 145edcd0
         if cmd in ["DON", "DFON"]:
             hint = val if val is not None else 255
         if cmd in ["DOF", "DFOF"]:
