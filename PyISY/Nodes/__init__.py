--- conflicted
+++ resolved
@@ -186,7 +186,6 @@
                     try:
                         nparent = feature.getElementsByTagName('parent')[0] \
                             .firstChild.toxml()
-<<<<<<< HEAD
                         nname = feature.getElementsByTagName('name')[0] \
                             .firstChild.toxml()
                         try:
@@ -194,18 +193,6 @@
                                 .firstChild.toxml()
                         except IndexError:
                             nparent = None
-
-                        if ntype == 'folder':
-                            self.insert(nid, nname, nparent, None, ntype)
-                        elif ntype == 'node':
-                            (state_val, state_uom, state_prec,
-                             aux_props) = parse_xml_properties(feature)
-
-                            dimmable = '%' in state_uom
-
-=======
-                    except:
-                        nparent = None
 
                     if ntype == 'folder':
                         self.insert(nid, nname, nparent, None, ntype)
@@ -238,7 +225,6 @@
                             for mem in mems:
                                 if int(mem.attributes['type'].value) == 16:
                                     controllers.append(mem.firstChild.nodeValue)
->>>>>>> 5ba88092
                             self.insert(nid, nname, nparent,
                                         Group(self, nid, nname, members, controllers), ntype)
 
