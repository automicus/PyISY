## CHANGELOG

### [v3.x.x] - Async All the Things

#### Breaking Changes

- Module now uses asynchronous communications via `asyncio` and `aiohttp` for communicating with the ISY. Updates are required to run the module in an asyncio event loop.
- Connection with the ISY is no longer automatically initialized when the `ISY` or `Connection` classes are initialized. The `await isy.initialize()` function must be called when ready to connect. To test a connection only, you can use `Connection.test_connection()` after initializing at least a `Connection` class.
<<<<<<< HEAD
- When sending a command, the node status is no longer updated presumptively using a `hint` value. If you are not using either the websocket or event stream, you will need to manually call `node.update(wait_time=UPDATE_INTERVAL)` for the node after calling the `node.send_cmd()` to update the value of the node.
=======
- Group/Scene Status now excludes the state of any Insteon battery powered devices (on ISYv5 firmware only). These devices often have stale states and only update when they change, not when other controllers in the scene change; this leads to incorrect or misleading Group/Scene states.
>>>>>>> 68b66ccc

#### Changed

- Module can now be used/tested from the command-line with the new `__main__.py` script; you can test a connection with `python3 -m pyisy http://your-isy-url:80 username password`.
- A new helper function has been added to create an `aiohttp.ClientSession` compliant with the ISY: `Connection.get_new_client_session(use_https, tls_ver=1.1)` will return a web session that can be passed to the init functions of `ISY` and `Connection` classes.
- Add support for setting and retrieving Z-Wave Device Parameters using `node.set_zwave_parameter()` and `node.get_zwave_parameter()`.

### [v2.1.0] - Property Updates, Timestamps, Status Handling, and more...

#### Breaking Changes

- `Node.dimmable` has been depreciated in favor of `Node.is_dimmable` to make the naming more consistent with `is_lock` and `is_thermostat`. `Node.dimmable` will still work, however, plan for it to be removed in the future.
- `Node.is_dimmable` will only include the first subnode for Insteon devices in type 1. This should represent the main (load) button for KeypadLincs and the light for FanLincs, all other subnodes (KPL buttons and Fan Motor) are not dimmable (fixes #110)
- This removes the `log=` parameter when initializing new `Connection` and `ISY` class instances. Please update any loading functions you may use to remove this `log=` parameter.

#### Changed / Fixed

- Changed the default Status Property (`ST`) unit of measurement (UOM) to `ISY_PROP_NOT_SET = "-1"`: Some NodeServer and Z-Wave nodes do not make use of the `ST` (or status) property in the ISY and only report `aux_properties`; in addition, most NodeServer nodes do not report the `ST` property when all nodes are retrieved, they only report it when queried directly or in the Event Stream. Previously, there was no way to differentiate between Insteon Nodes that don't have a valid status yet (after ISY reboot) and the other types of nodes that don't report the property correctly since they both reported `ISY_VALUE_UNKNOWN`. The `ISY_PROP_NOT_SET` allows differentiation between the two conditions based on having a valid UOM or not. Fixes #98.
- Rewrite the Node status update receiver: currently, when a Node's status is updated, the `formatted` property is not updated and the `uom`/`prec` are updated with separate functions from outside of the Node's class. This updates the receiver to pass a `NodeProperty` instance into the Node, and allows the Node to update all of it's properties if they've changed, before reporting the status change to the subscribers. This makes the `formatted` property actually useful.
- Logging Cleanup: Removes reliance on `isy` parent objects to provide logger and uses a module-wide `_LOGGER`. Everything will be logged under the `pyisy` namespace except Events. Events maintains a separate logger namespace to allow targeting in handlers of `pyisy.events`.

#### Added

- Added `*.last_update` and `*.last_changed` properties which are UTC Datetime Timestamps, to allow detection of stale data. Fixes #99
- Add connection events for the Event Stream to allow subscription and callbacks. Attach a callback with `isy.connection_events(callback)` and receive a string with the event detail. See `constants.py` for events starting with prefix `ES_`.
- Add a VSCode Devcontainer based on Python 3.8
- Update the package requirements to explicitly include dateutil and the dev requirements for pre-commit
- Add pyupgrade hook to pre-commit and run it on the whole repo.

#### All PRs in this Version:

- Revise Node.dimmable property to exclude non-dimmable subnodes (#122)
- Logging cleanup and consolidation (#106)
- Fix #109 - Update for events depreciation warning
- Add Devcontainer, Update Requirements, Use PyUpgrade (#105)
- Guard against overwriting known attributes with blanks (#112)
- Minor code cleanups (#104)
- Fix Property Updates, Add Timestamps, Unused Status Handling (#100)
- Fix parameter name (#102)
- Add connection events target (#101)

#### Dependency Changes:

- Bump black from 19.10b0 to 20.8b1
- Bump pyupgrade from 2.3.0 to 2.7.2
- Bump codespell from 1.16.0 to 1.17.1
- Bump flake8 from 3.8.1 to 3.8.3
- Bump pydocstyle from 5.0.2 to 5.1.1
- Bump pylint from 2.4.4 to 2.6.0
- Bump isort from 4.3.21 to 5.5.2

### [v2.0.2] - Version 2.0 Initial Release

#### Summary:

V2 is a significant refactoring and cleanup of the original PyISY code, with the primary goal of (1) fixing as many bugs in one shot as possible and (2) moving towards PEP8 compliant code with as few breaking changes as possible.

#### Breaking Changes:

- **CRITICAL** All module and folder names are now lower-case.
  - All `import PyISY` and `from PyISY import *` must be updated to `import pyisy` and `from pyisy import *`.
  - All class imports (e.g. `from PyISY.Nodes import Node` is now `from pyisy.nodes import Node`). Class names are still capitalized / CamelCase.
- A node Event is now returned as an `NodeProperty(dict)` object. In most cases this is a benefit because it returns more details than just the received command (value, uom, precision, etc); direct comparisons will now fail unless updated:
  - "`event == "DON"`" must be replaced with "`event.control == "DON"`"
- Node Unit of Measure is returned as a string if it is not a list of UOMs, otherwise it is returned as a list. Previously this was returned as a 1-item list if there was only 1 UOM.

  - ISYv4 and before returned the UOM as a string ('%/on/off' or 'degrees'), ISYv5 phases this out and uses numerical UOMs that correspond to a defined value in the SDK (included in constants file).
  - Previous implementations of `unit = uom[0]` should be replaced with `unit = uom` and for compatibility, UOM should be checked if it is a list with `isinstance(uom, list)`.

  ```python
      uom = self._node.uom
      if isinstance(uom, list):
          uom = uom[0]
  ```

- Functions and properties have been renamed to snake_case from CamelCase.
  - Property `node.hasChildren` has been renamed to `node.has_children`.
  - Node Parent property has been renamed. Internal property is `node._parent_nid`, but externally accessible property is `node.parent_node`.
  - `node.controlEvents` has been renamed to `node.control_events`.
  - `variable.setInit` and `variable.set_value` have been renamed to `variable.set_init` and `variable.set_value`.
  - `ISY.sendX10` has been renamed to `ISY.send_x10_cmd`.
  - Network Resources `updateThread` function has been renamed to `update_threaded`.
  - Properties `nid`, `pid`, `nids`, `pids` have been renamed to `address` and `addresses` for consisitency. Variables still use `vid`; however, they also include an `address` property of the form `type.id`.
  - Node Functions `on()` and `off()` have been renamed to `turn_on()` and `turn_off()`
  - Node.lock() and Node.unlock() methods are now Node.secure_lock() and Node.secure_unlock().
  - Node climate and fan speed functions have been reduced and require a proper command from UOM 98/99 (see `constants.py`):
    - For example to activate PROGRAM AUTO mode, call `node.set_climate_mode("program_auto")`
  - Program functions have been renamed:
    - `runThen` -> `run_then`
    - `runElse` -> `run_else`
    - `enableRunAtStartup` -> `enable_run_at_startup`
    - `disableRunAtStartup` -> `disable_run_at_startup`
- Climate Module Retired as per [UDI Announcement](https://www.universal-devices.com/byebyeclimatemodule/)
- Remove dependency on VarEvents library
  - Calling `node.status.update(value)` (non-silent) to require the ISY to update the node has been removed. Use the proper functions (e.g. `on()`, `off()`) to request the ISY update. Note: all internal functions previously used `silent=True` mode.
  - Variables `val` property is now `status` for consistency.
  - Variables `lastEdit` property is now `last_edited` and no longer fires events on its own. Use a single subscriber to pick up changes to `status`, `init`, and `ts`.
  - Group All On property no longer first its own event. Subscribe to the status events for changes.
  - Subscriptions for status changes need to be updated:
    ```python
    # Old:
    node.status.subscribe("changed", self.on_update)
    # New:
    node.status_events.subscribe(self.on_update)
    ```
  - Program properties no longer fire their own events, but will fire the main status_event when something is changed.
  - Program property changes to conform to snake_case.
    - `lastUpdate` -> `last_update`
    - `lastRun` -> `last_run`
    - `lastFinished` -> `last_finished`
    - `runAtStartup` -> `run_at_startup`

#### New:

- Major code refactoring to consolidate nested function calls, remove redundant code.
- Black Formatting and Linting to PEP8.
- Modification of the `Connection` class to allow initializing a connection to the ISY and making calls externally, without the need to initialize a full `ISY` class with all properties.
- Adding retries for failed REST calls to the ISY #46
- Add support for ISY Portal (incl. multiple ISYs):
  - Initialize the connection with:
  ```python
  isy = ISY(
      address="my.isy.io",
      port=443,
      username="your@portal.email",
      password="yourpassword",
      use_https=True,
      tls_ver=1.1,
      log=None,
      webroot="/isy/unique_isy_url_code_from_portal",
  )
  # Unique URL can be found in ISY Portal under
  #   Tools > Information > ISY Information
  ```
- Adds increased Z-Wave support by returning Z-Wave Properties under the `Node.zwave_props` property:
  - `category`
  - `devtype_mfg`
  - `devtype_gen`
  - `basic_type`
  - `generic_type`
  - `specific_type`
  - `mfr_id`
  - `prod_type_id`
  - `product_id`
- Expose UUID, Firmware, and Hostname properties for referencing inside the `isy` object.
- Various node commands have been renamed / newly exposed:
  - `start_manual_dimming`
  - `stop_manual_dimming`
  - `set_climate_setpoint`
  - `set_climate_setpoint_heat`
  - `set_climate_setpoint_cool`
  - `set_fan_speed`
  - `set_climate_mode`
  - `beep`
  - `brighten`
  - `dim`
  - `fade_down`
  - `fade_up`
  - `fade_stop`
  - `fast_on`
  - `fast_off`
- In addition to the `node.parent_node` which returns a `Node` object if a node has a primary/parent node other than itself, there is now a `node.primary_node` property, which just returns the address of the primary node. If the device/group _is_ the primary node, this is the same as the address (this is the `pnode` tag from `/rest/nodes`).
- Expose the ISY Query Function (`/rest/query`) as `isy.query()`

#### Fixes:

- #11, #19, #22, #23, #31, #32, #41, #43, #45, #46, #51, #55, #59, #60, #82, #83
- Malformed climate control commands
  - They were missing the `self._id` parameter, were missing a `.conn` in the command path and did not convert the values to strings before attempting to encode.
  - They are sending \*2 for the temperature for ALL thermostats instead of just Insteon/UOM 101.
  - Several modes were missing for the Insteon Thermostats.
- Fix Node.aux_properties inconsistent typing #43 and now updates the existing aux_props instead of re-writing the entire dict.
- Zwave multisensor support #31 -- Partial Fix. [Forum Thread is here](https://community.home-assistant.io/t/isy994-z-wave-sensor-enhancements-testers-wanted/124188)<|MERGE_RESOLUTION|>--- conflicted
+++ resolved
@@ -6,11 +6,8 @@
 
 - Module now uses asynchronous communications via `asyncio` and `aiohttp` for communicating with the ISY. Updates are required to run the module in an asyncio event loop.
 - Connection with the ISY is no longer automatically initialized when the `ISY` or `Connection` classes are initialized. The `await isy.initialize()` function must be called when ready to connect. To test a connection only, you can use `Connection.test_connection()` after initializing at least a `Connection` class.
-<<<<<<< HEAD
 - When sending a command, the node status is no longer updated presumptively using a `hint` value. If you are not using either the websocket or event stream, you will need to manually call `node.update(wait_time=UPDATE_INTERVAL)` for the node after calling the `node.send_cmd()` to update the value of the node.
-=======
 - Group/Scene Status now excludes the state of any Insteon battery powered devices (on ISYv5 firmware only). These devices often have stale states and only update when they change, not when other controllers in the scene change; this leads to incorrect or misleading Group/Scene states.
->>>>>>> 68b66ccc
 
 #### Changed
 
