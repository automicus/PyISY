--- conflicted
+++ resolved
@@ -13,13 +13,8 @@
 
 - Module can now be used/tested from the command-line with the new `__main__.py` script; you can test a connection with `python3 -m pyisy http://your-isy-url:80 username password`.
 - A new helper function has been added to create an `aiohttp.ClientSession` compliant with the ISY: `Connection.get_new_client_session(use_https, tls_ver=1.1)` will return a web session that can be passed to the init functions of `ISY` and `Connection` classes.
-<<<<<<< HEAD
-- Allow renaming of nodes and groups for ISY v5.2.0 or later using the `node.rename()` method.
-- Add support for setting and retrieving Z-Wave Device Parameters using `node.set_zwave_parameter()` and `node.get_zwave_parameter()`.
-=======
 - Add support for setting and retrieving Z-Wave Device Parameters using `node.set_zwave_parameter()` and `node.get_zwave_parameter()`.
 - Allow renaming of nodes and groups for ISY v5.2.0 or later using the `node.rename()` method.
->>>>>>> b320e0c7
 
 ### [v2.1.0] - Property Updates, Timestamps, Status Handling, and more...
 
